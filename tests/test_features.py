# to run this test, from directory above:
# setenv PYTHONPATH /path/to/pyradiomics/radiomics
# nosetests --nocapture -v tests/test_features.py

from radiomics import imageoperations, firstorder, glcm, rlgl, shape, glszm
from testUtils import RadiomicsTestUtils
import sys, os
import logging
from nose_parameterized import parameterized
import SimpleITK as sitk
from itertools import product

testUtils = RadiomicsTestUtils()
defaultTestCases = testUtils.getTestCases()
defaultFeatures = ["firstorder", "glcm", "rlgl", "shape", "glszm"]

testCases = defaultTestCases
# testCases = ["breast1"]
# features = defaultFeatures
<<<<<<< HEAD
features = ["glcm"]
=======
features = ["firstorder"]
>>>>>>> 0e0422d6

featureClass = None

# set testing arguments
kwargs = {}
kwargs['binWidth'] = 25
kwargs['resampledPixelSpacing'] = None # [3,3,3]
kwargs['interpolator'] = sitk.sitkBSpline
kwargs['padDistance'] = 5
kwargs['padFillValue'] = 0

class TestFeatures:

  def generate_scenarios():
    global testCases
    global features

    for testCase in testCases:
      for feature in features:
        featureNames = None
        if feature == 'firstorder':
          featureNames = firstorder.RadiomicsFirstOrder.getFeatureNames()
        elif feature == 'glcm':
          featureNames = glcm.RadiomicsGLCM.getFeatureNames()
        elif feature == 'rlgl':
          featureNames = rlgl.RadiomicsRLGL.getFeatureNames()
        elif feature == 'shape':
          featureNames = shape.RadiomicsShape.getFeatureNames()
        elif feature == 'glszm':
          featureNames = glszm.RadiomicsGLSZM.getFeatureNames()
        assert(featureNames != None)
        logging.debug('generate_scenarios: featureNames = %s', featureNames)
        for featureName in featureNames:
          yield testCase, feature, featureName

  global testUtils
  @parameterized.expand(generate_scenarios(), testcase_func_name=testUtils.custom_name_func)
  def test_scenario(self, testCase, featureClassName, featureName):
    print("")
    global testUtils

    logging.debug('test_scenario: testCase = %s, featureClassName = %s, featureName = %s', testCase, featureClassName, featureName)

    testCaseChanged = testUtils.setTestCase(testCase)
    featureChanged = testUtils.setFeatureClassName(featureClassName)

    global featureClass
    testImage = testUtils.getImage()
    testMask = testUtils.getMask()
    if featureClass is None or testCaseChanged or featureChanged:
      if featureClassName == 'firstorder':
        logging.debug('Init First Order')
        featureClass = firstorder.RadiomicsFirstOrder(testImage, testMask, **kwargs)
      elif featureClassName == 'glcm':
        logging.debug('Init GLCM')
        featureClass = glcm.RadiomicsGLCM(testImage, testMask, **kwargs)
      elif featureClassName == 'rlgl':
        logging.debug('Init RLGL')
        featureClass = rlgl.RadiomicsRLGL(testImage, testMask, **kwargs)
      elif featureClassName == 'shape':
        logging.debug('Init Shape')
        featureClass = shape.RadiomicsShape(testImage, testMask, **kwargs)
      elif featureClassName == 'glszm':
        logging.debug('Init GLSZM')
        featureClass = glszm.RadiomicsGLSZM(testImage, testMask, **kwargs)
    assert (featureClass != None)

    featureClass.disableAllFeatures()
    featureClass.enableFeatureByName(featureName)
    featureClass.calculateFeatures()
    # get the result and test it
    val = featureClass.featureValues[featureName]
    testUtils.checkResult(featureName, val)

def teardown_module():
  print("")
  res = testUtils.getResults()
  print res
  resultsFile = os.path.join(testUtils.dataDir, 'PyradiomicsFeatures.csv')
  testUtils.writeCSV(res, resultsFile)
  diff = testUtils.getDiffs()
  print 'Differences from baseline:'
  print diff
  diffFile = os.path.join(testUtils.dataDir, 'Matlab2PyradiomicsFeaturesDiff.csv')
  testUtils.writeCSV(diff, diffFile)
  logging.info("Wrote calculated features to %s, and the differences between the matlab features and the pyradiomics ones to %s.", resultsFile, diffFile)<|MERGE_RESOLUTION|>--- conflicted
+++ resolved
@@ -17,11 +17,7 @@
 testCases = defaultTestCases
 # testCases = ["breast1"]
 # features = defaultFeatures
-<<<<<<< HEAD
-features = ["glcm"]
-=======
 features = ["firstorder"]
->>>>>>> 0e0422d6
 
 featureClass = None
 
